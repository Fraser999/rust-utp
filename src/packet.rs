--- conflicted
+++ resolved
@@ -3,26 +3,14 @@
 use std::error::Error;
 use std::mem::transmute;
 use std::fmt;
-<<<<<<< HEAD
-use num::traits::PrimInt;
-=======
 use std::ops::Deref;
->>>>>>> ffa531c0
 use bit_iterator::BitIterator;
 
 pub const HEADER_SIZE: usize = 20;
 
 macro_rules! u8_to_unsigned_be {
     ($src:ident, $start:expr, $end:expr, $t:ty) => ({
-<<<<<<< HEAD
-        let mut result: $t = 0;
-        for i in (0usize .. $end - $start + 1).rev() {
-            result = result | $src[$start+i] as $t << (i*8);
-        }
-        result
-=======
         (0 .. $end - $start + 1).rev().fold(0, |acc, i| acc | $src[$start+i] as $t << i * 8)
->>>>>>> ffa531c0
     })
 }
 
@@ -114,25 +102,12 @@
         self.ty
     }
 
-<<<<<<< HEAD
-    pub fn to_bytes(&self) -> Vec<u8> {
-        let mut data = vec![self.data.len() as u8];
-        data.extend(self.data.iter().map(|&x| x));
-        data
-    }
-
-=======
->>>>>>> ffa531c0
     pub fn iter(&self) -> BitIterator {
         BitIterator::from_bytes(&self.data)
     }
 }
 
-<<<<<<< HEAD
-#[derive(Clone,Copy)]
-=======
 #[derive(Clone, Copy)]
->>>>>>> ffa531c0
 struct PacketHeader {
     type_ver: u8, // type: u4, ver: u4
     extension: u8,
@@ -161,16 +136,7 @@
         self.type_ver & 0x0F
     }
 
-<<<<<<< HEAD
-    /// Return packet header as a slice of bytes.
-    pub fn bytes(&self) -> &[u8] {
-        let buf: &[u8; HEADER_SIZE] = unsafe { transmute(self) };
-        &buf[..]
-    }
-
-=======
     /// Returns the packet header's length.
->>>>>>> ffa531c0
     pub fn len(&self) -> usize {
         HEADER_SIZE
     }
@@ -279,27 +245,6 @@
         let mut header = PacketHeader::default();
         header.set_type(PacketType::Data);
 
-<<<<<<< HEAD
-    #[inline]
-    pub fn get_type(&self) -> PacketType {
-        self.header.get_type()
-    }
-
-    #[inline]
-    pub fn seq_nr(&self) -> u16 {
-        u16::from_be(self.header.seq_nr)
-    }
-
-    #[inline]
-    pub fn set_seq_nr(&mut self, seq_nr: u16) {
-        self.header.seq_nr = seq_nr.to_be();
-    }
-
-    #[inline]
-    pub fn ack_nr(&self) -> u16 {
-        u16::from_be(self.header.ack_nr)
-    }
-=======
         let elts = payload.len();
         let mut v = Vec::with_capacity(elts);
 
@@ -308,7 +253,6 @@
             v.set_len(elts);
             ptr::copy_nonoverlapping(payload.as_ptr(), v.as_mut_ptr(), elts);
         }
->>>>>>> ffa531c0
 
         Packet {
             header: header,
@@ -318,13 +262,8 @@
     }
 
     #[inline]
-<<<<<<< HEAD
-    pub fn connection_id(&self) -> u16 {
-        u16::from_be(self.header.connection_id)
-=======
     pub fn set_type(&mut self, t: PacketType) {
         self.header.set_type(t);
->>>>>>> ffa531c0
     }
 
     #[inline]
@@ -339,17 +278,6 @@
     make_getter!(timestamp_microseconds, u32, u32);
     make_getter!(timestamp_difference_microseconds, u32, u32);
 
-<<<<<<< HEAD
-    #[inline]
-    pub fn wnd_size(&self) -> u32 {
-        u32::from_be(self.header.wnd_size)
-    }
-
-    #[inline]
-    pub fn timestamp_microseconds(&self) -> u32 {
-        u32::from_be(self.header.timestamp_microseconds)
-    }
-=======
     make_setter!(set_seq_nr, seq_nr, u16);
     make_setter!(set_ack_nr, ack_nr, u16);
     make_setter!(set_connection_id, connection_id, u16);
@@ -366,7 +294,6 @@
         // must be a multiple of 4 and at least 4.
         assert!(bv.len() >= 4);
         assert!(bv.len() % 4 == 0);
->>>>>>> ffa531c0
 
         let extension = Extension {
             ty: ExtensionType::SelectiveAck,
@@ -376,15 +303,9 @@
         self.header.extension |= ExtensionType::SelectiveAck as u8;
     }
 
-<<<<<<< HEAD
-    #[inline]
-    pub fn timestamp_difference_microseconds(&self) -> u32 {
-        u32::from_be(self.header.timestamp_difference_microseconds)
-=======
     pub fn len(&self) -> usize {
         let ext_len = self.extensions.iter().fold(0, |acc, ext| acc + ext.len() + 2);
         self.header.len() + self.payload.len() + ext_len
->>>>>>> ffa531c0
     }
 }
 
@@ -393,40 +314,10 @@
         use std::ptr;
         let mut buf: Vec<u8> = Vec::with_capacity(self.len());
 
-<<<<<<< HEAD
-    /// Set Selective ACK field in packet header and add appropriate data.
-    ///
-    /// If None is passed, the SACK extension is disabled and the respective
-    /// data is flushed. Otherwise, the SACK extension is enabled and the
-    /// vector `v` is taken as the extension's payload.
-    ///
-    /// The length of the SACK extension is expressed in bytes, which
-    /// must be a multiple of 4 and at least 4.
-    pub fn set_sack(&mut self, v: Option<Vec<u8>>) {
-        match v {
-            None => {
-                self.header.extension = 0;
-                self.extensions = Vec::new();
-            }
-            Some(bv) => {
-                // The length of the SACK extension is expressed in bytes, which
-                // must be a multiple of 4 and at least 4.
-                assert!(bv.len() >= 4);
-                assert!(bv.len() % 4 == 0);
-
-                let extension = Extension {
-                    ty: ExtensionType::SelectiveAck,
-                    data: bv,
-                };
-                self.extensions.push(extension);
-                self.header.extension |= ExtensionType::SelectiveAck as u8;
-            }
-=======
         // Copy header
         unsafe {
             ptr::copy(self.header.as_ptr(), buf.as_mut_ptr(), self.header.len());
             buf.set_len(self.header.len());
->>>>>>> ffa531c0
         }
 
         // Copy extensions
@@ -441,11 +332,6 @@
             buf.extend(extension.data.clone());
         }
 
-<<<<<<< HEAD
-        buf.extend(self.payload.clone());
-        buf
-    }
-=======
         // Copy payload
         unsafe {
             let buf_len = buf.len();
@@ -454,7 +340,6 @@
                       self.payload.len());
             buf.set_len(buf_len + self.payload.len());
         }
->>>>>>> ffa531c0
 
         return buf;
     }
@@ -486,22 +371,12 @@
             let extension_start = idx + 2;
             let payload_start = extension_start + len;
 
-<<<<<<< HEAD
-            if kind == ExtensionType::SelectiveAck as u8 {
-                // or more generally, a known kind
-                let extension = Extension {
-                    ty: ExtensionType::SelectiveAck,
-                    data: buf[extension_start..payload_start].to_vec(),
-                };
-                extensions.push(extension);
-=======
             // Check validity of extension length:
             // - non-zero,
             // - multiple of 4,
             // - does not exceed packet length
             if len == 0 || len % 4 != 0 || payload_start > buf.len() {
                 return Err(ParseError::InvalidExtensionLength);
->>>>>>> ffa531c0
             }
 
             let extension = Extension {
@@ -559,17 +434,6 @@
 mod tests {
     use super::*;
     use super::PacketType::{State, Data};
-<<<<<<< HEAD
-    use super::ExtensionType;
-    use super::HEADER_SIZE;
-    use num::traits::PrimInt;
-
-    #[test]
-    fn test_packet_decode() {
-        let buf = [0x21, 0x00, 0x41, 0xa8, 0x99, 0x2f, 0xd0, 0x2a, 0x9f, 0x4a, 0x26, 0x21, 0x00,
-                   0x10, 0x00, 0x00, 0x3a, 0xf2, 0x6c, 0x79];
-        let pkt = Packet::decode(&buf);
-=======
 
     #[test]
     fn test_packet_decode() {
@@ -578,21 +442,13 @@
         let pkt = Packet::from_bytes(&buf);
         assert!(pkt.is_ok());
         let pkt = pkt.unwrap();
->>>>>>> ffa531c0
         assert_eq!(pkt.header.get_version(), 1);
         assert_eq!(pkt.header.get_type(), State);
         assert_eq!(pkt.header.extension, 0);
         assert_eq!(pkt.connection_id(), 16808);
-<<<<<<< HEAD
-        assert_eq!(u32::from_be(pkt.header.timestamp_microseconds), 2570047530);
-        assert_eq!(u32::from_be(pkt.header.timestamp_difference_microseconds),
-                   2672436769);
-        assert_eq!(u32::from_be(pkt.header.wnd_size), 2u32.pow(20));
-=======
         assert_eq!(pkt.timestamp_microseconds(), 2570047530);
         assert_eq!(pkt.timestamp_difference_microseconds(), 2672436769);
         assert_eq!(pkt.wnd_size(), 2u32.pow(20));
->>>>>>> ffa531c0
         assert_eq!(pkt.seq_nr(), 15090);
         assert_eq!(pkt.ack_nr(), 27769);
         assert_eq!(pkt.len(), buf.len());
@@ -601,43 +457,25 @@
 
     #[test]
     fn test_decode_packet_with_extension() {
-<<<<<<< HEAD
-        let buf = [0x21, 0x01, 0x41, 0xa7, 0x00, 0x00, 0x00, 0x00, 0x00, 0x00, 0x00, 0x00, 0x00,
-                   0x00, 0x05, 0xdc, 0xab, 0x53, 0x3a, 0xf5, 0x00, 0x04, 0x00, 0x00, 0x00, 0x00];
-        let packet = Packet::decode(&buf);
-=======
         let buf = [0x21, 0x01, 0x41, 0xa7, 0x00, 0x00, 0x00, 0x00, 0x00, 0x00,
                    0x00, 0x00, 0x00, 0x00, 0x05, 0xdc, 0xab, 0x53, 0x3a, 0xf5,
                    0x00, 0x04, 0x00, 0x00, 0x00, 0x00];
         let packet = Packet::from_bytes(&buf);
         assert!(packet.is_ok());
         let packet = packet.unwrap();
->>>>>>> ffa531c0
         assert_eq!(packet.header.get_version(), 1);
         assert_eq!(packet.header.get_type(), State);
         assert_eq!(packet.header.extension, 1);
         assert_eq!(packet.connection_id(), 16807);
-<<<<<<< HEAD
-        assert_eq!(u32::from_be(packet.header.timestamp_microseconds), 0);
-        assert_eq!(u32::from_be(packet.header.timestamp_difference_microseconds),
-                   0);
-        assert_eq!(u32::from_be(packet.header.wnd_size), 1500);
-=======
         assert_eq!(packet.timestamp_microseconds(), 0);
         assert_eq!(packet.timestamp_difference_microseconds(), 0);
         assert_eq!(packet.wnd_size(), 1500);
->>>>>>> ffa531c0
         assert_eq!(packet.seq_nr(), 43859);
         assert_eq!(packet.ack_nr(), 15093);
         assert_eq!(packet.len(), buf.len());
         assert!(packet.payload.is_empty());
         assert!(packet.extensions.len() == 1);
         assert!(packet.extensions[0].ty == ExtensionType::SelectiveAck);
-<<<<<<< HEAD
-        assert!(packet.extensions[0].data == vec![0, 0, 0, 0]);
-        assert!(packet.extensions[0].len() == 1 + packet.extensions[0].data.len());
-        assert!(packet.extensions[0].len() == 5);
-=======
         assert!(packet.extensions[0].data == vec!(0, 0, 0, 0));
         assert!(packet.extensions[0].len() == packet.extensions[0].data.len());
         assert!(packet.extensions[0].len() == 4);
@@ -660,17 +498,10 @@
                    0x00, 0x04, 0x00];
         let pkt = Packet::from_bytes(&buf);
         assert!(pkt.is_err());
->>>>>>> ffa531c0
     }
 
     #[test]
     fn test_decode_packet_with_unknown_extensions() {
-<<<<<<< HEAD
-        let buf = [0x21, 0x01, 0x41, 0xa7, 0x00, 0x00, 0x00, 0x00, 0x00, 0x00, 0x00, 0x00, 0x00,
-                   0x00, 0x05, 0xdc, 0xab, 0x53, 0x3a, 0xf5, 0xff, 0x04, 0x00, 0x00, 0x00,
-                   0x00 /* Imaginary extension */, 0x00, 0x04, 0x00, 0x00, 0x00, 0x00];
-        let packet = Packet::decode(&buf);
-=======
         let buf = [0x21, 0x01, 0x41, 0xa7, 0x00, 0x00, 0x00, 0x00, 0x00, 0x00,
                    0x00, 0x00, 0x00, 0x00, 0x05, 0xdc, 0xab, 0x53, 0x3a, 0xf5,
                    0xff, 0x04, 0x00, 0x00, 0x00, 0x00, // Imaginary extension
@@ -678,37 +509,23 @@
         let packet = Packet::from_bytes(&buf);
         assert!(packet.is_ok());
         let packet = packet.unwrap();
->>>>>>> ffa531c0
         assert_eq!(packet.header.get_version(), 1);
         assert_eq!(packet.header.get_type(), State);
         assert_eq!(packet.header.extension, 1);
         assert_eq!(packet.connection_id(), 16807);
-<<<<<<< HEAD
-        assert_eq!(u32::from_be(packet.header.timestamp_microseconds), 0);
-        assert_eq!(u32::from_be(packet.header.timestamp_difference_microseconds),
-                   0);
-        assert_eq!(u32::from_be(packet.header.wnd_size), 1500);
-=======
         assert_eq!(packet.timestamp_microseconds(), 0);
         assert_eq!(packet.timestamp_difference_microseconds(), 0);
         assert_eq!(packet.wnd_size(), 1500);
->>>>>>> ffa531c0
         assert_eq!(packet.seq_nr(), 43859);
         assert_eq!(packet.ack_nr(), 15093);
         assert!(packet.payload.is_empty());
         assert!(packet.extensions.len() == 2);
         assert!(packet.extensions[0].ty == ExtensionType::SelectiveAck);
-<<<<<<< HEAD
-        assert!(packet.extensions[0].data == vec![0, 0, 0, 0]);
-        assert!(packet.extensions[0].len() == 1 + packet.extensions[0].data.len());
-        assert!(packet.extensions[0].len() == 5);
-=======
         assert!(packet.extensions[0].data == vec!(0, 0, 0, 0));
         assert!(packet.extensions[0].len() == packet.extensions[0].data.len());
         assert!(packet.extensions[0].len() == 4);
         // Reversible
         assert_eq!(packet.to_bytes(), &buf);
->>>>>>> ffa531c0
     }
 
     #[test]
@@ -736,16 +553,6 @@
         assert_eq!(header.get_version(), 1);
         assert_eq!(header.get_type(), Data);
         assert_eq!(header.extension, 0);
-<<<<<<< HEAD
-        assert_eq!(u16::from_be(header.connection_id), connection_id);
-        assert_eq!(u16::from_be(header.seq_nr), seq_nr);
-        assert_eq!(u16::from_be(header.ack_nr), ack_nr);
-        assert_eq!(u32::from_be(header.wnd_size), window_size);
-        assert_eq!(u32::from_be(header.timestamp_microseconds), timestamp);
-        assert_eq!(u32::from_be(header.timestamp_difference_microseconds),
-                   timestamp_diff);
-        assert_eq!(pkt.bytes(), buf.to_vec());
-=======
         assert_eq!(pkt.connection_id(), connection_id);
         assert_eq!(pkt.seq_nr(), seq_nr);
         assert_eq!(pkt.ack_nr(), ack_nr);
@@ -812,22 +619,15 @@
         assert_eq!(bytes[HEADER_SIZE + 2 + extension.len()], 0);
         // Length of the second extension
         assert_eq!(bytes[HEADER_SIZE + 2 + extension.len() + 1], extension.data.len() as u8);
->>>>>>> ffa531c0
     }
 
     #[test]
     fn test_reversible() {
-<<<<<<< HEAD
-        let buf = [0x01, 0x00, 0x41, 0xa8, 0x00, 0xe9, 0x03, 0x89, 0x65, 0xbf, 0x5d, 0xba, 0x00,
-                   0x10, 0x00, 0x00, 0x3a, 0xf2, 0x42, 0xc8, 0x48, 0x65, 0x6c, 0x6c, 0x6f, 0x0a];
-        assert_eq!(&Packet::decode(&buf).bytes()[..], &buf[..]);
-=======
         let buf = [0x01, 0x00, 0x41, 0xa8, 0x00, 0xe9, 0x03, 0x89,
                    0x65, 0xbf, 0x5d, 0xba, 0x00, 0x10, 0x00, 0x00,
                    0x3a, 0xf2, 0x42, 0xc8, 0x48, 0x65, 0x6c, 0x6c,
                    0x6f, 0x0a];
         assert_eq!(&Packet::from_bytes(&buf).unwrap().to_bytes()[..], &buf[..]);
->>>>>>> ffa531c0
     }
 
     #[test]
