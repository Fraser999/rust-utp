use std::io::{Read, Write, Result};
<<<<<<< HEAD
use std::net::ToSocketAddrs;
=======
use std::net::{ToSocketAddrs, SocketAddr};
use std::ops::Deref;
>>>>>>> ffa531c0
use socket::UtpSocket;

/// A structure that represents a uTP (Micro Transport Protocol) stream between a local socket and a
/// remote socket.
///
/// The connection will be closed when the value is dropped (either explicitly or when it goes out
/// of scope).
///
/// The default maximum retransmission retries is 5, which translates to about 16 seconds. It can be
/// changed by calling `set_max_retransmission_retries`. Notice that the initial congestion timeout
/// is 500 ms and doubles with each timeout.
///
/// # Examples
///
/// ```no_run
/// use utp::UtpStream;
/// use std::io::{Read, Write};
///
/// let mut stream = UtpStream::bind("127.0.0.1:1234").expect("Error binding stream");
/// let _ = stream.write(&[1]);
/// let _ = stream.read(&mut [0; 1000]);
/// ```
pub struct UtpStream {
    socket: UtpSocket,
}

impl UtpStream {
<<<<<<< HEAD
    /// Create a uTP stream listening on the given address.
    pub fn bind<A: ToSocketAddrs>(addr: A) -> Result<UtpStream> {
        match UtpSocket::bind(addr) {
            Ok(s) => Ok(UtpStream { socket: s }),
            Err(e) => Err(e),
        }
    }

    /// Open a uTP connection to a remote host by hostname or IP address.
=======
    /// Creates a uTP stream listening on the given address.
    ///
    /// The address type can be any implementer of the `ToSocketAddr` trait. See its documentation
    /// for concrete examples.
    ///
    /// If more than one valid address is specified, only the first will be used.
    pub fn bind<A: ToSocketAddrs>(addr: A) -> Result<UtpStream> {
        UtpSocket::bind(addr).map(|s| UtpStream { socket: s })
    }

    /// Opens a uTP connection to a remote host by hostname or IP address.
    ///
    /// The address type can be any implementer of the `ToSocketAddr` trait. See its documentation
    /// for concrete examples.
    ///
    /// If more than one valid address is specified, only the first will be used.
>>>>>>> ffa531c0
    pub fn connect<A: ToSocketAddrs>(dst: A) -> Result<UtpStream> {
        // Port 0 means the operating system gets to choose it
        UtpSocket::connect(dst).map(|s| UtpStream { socket: s })
    }

    /// Gracefully closes connection to peer.
    ///
    /// This method allows both peers to receive all packets still in
    /// flight.
    pub fn close(&mut self) -> Result<()> {
        self.socket.close()
    }

    /// Returns the socket address of the local half of this uTP connection.
    pub fn local_addr(&self) -> Result<SocketAddr> {
        self.socket.local_addr()
    }

    /// Changes the maximum number of retransmission retries on the underlying socket.
    pub fn set_max_retransmission_retries(&mut self, n: u32) {
        self.socket.max_retransmission_retries = n;
    }
}

impl Read for UtpStream {
    fn read(&mut self, buf: &mut [u8]) -> Result<usize> {
        self.socket.recv_from(buf).map(|(read, _src)| read)
    }
}

impl Write for UtpStream {
    fn write(&mut self, buf: &[u8]) -> Result<usize> {
        self.socket.send_to(buf)
    }

    fn flush(&mut self) -> Result<()> {
        self.socket.flush()
    }
}

impl Into<UtpStream> for UtpSocket {
    fn into(self) -> UtpStream {
        UtpStream { socket: self }
    }
}

impl Deref for UtpStream {
    type Target = UtpSocket;

    fn deref(&self) -> &UtpSocket {
        &self.socket
    }
}<|MERGE_RESOLUTION|>--- conflicted
+++ resolved
@@ -1,10 +1,6 @@
 use std::io::{Read, Write, Result};
-<<<<<<< HEAD
-use std::net::ToSocketAddrs;
-=======
 use std::net::{ToSocketAddrs, SocketAddr};
 use std::ops::Deref;
->>>>>>> ffa531c0
 use socket::UtpSocket;
 
 /// A structure that represents a uTP (Micro Transport Protocol) stream between a local socket and a
@@ -32,17 +28,6 @@
 }
 
 impl UtpStream {
-<<<<<<< HEAD
-    /// Create a uTP stream listening on the given address.
-    pub fn bind<A: ToSocketAddrs>(addr: A) -> Result<UtpStream> {
-        match UtpSocket::bind(addr) {
-            Ok(s) => Ok(UtpStream { socket: s }),
-            Err(e) => Err(e),
-        }
-    }
-
-    /// Open a uTP connection to a remote host by hostname or IP address.
-=======
     /// Creates a uTP stream listening on the given address.
     ///
     /// The address type can be any implementer of the `ToSocketAddr` trait. See its documentation
@@ -59,7 +44,6 @@
     /// for concrete examples.
     ///
     /// If more than one valid address is specified, only the first will be used.
->>>>>>> ffa531c0
     pub fn connect<A: ToSocketAddrs>(dst: A) -> Result<UtpStream> {
         // Port 0 means the operating system gets to choose it
         UtpSocket::connect(dst).map(|s| UtpStream { socket: s })
