--- conflicted
+++ resolved
@@ -51,13 +51,8 @@
 extern crate rand;
 extern crate time;
 extern crate num;
-<<<<<<< HEAD
-#[macro_use]
-extern crate log;
-=======
 #[macro_use] extern crate log;
 #[cfg(test)] extern crate quickcheck;
->>>>>>> ffa531c0
 
 // Public API
 pub use socket::UtpSocket;
