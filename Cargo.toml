--- conflicted
+++ resolved
@@ -1,30 +1,6 @@
 [package]
 authors = ["Ricardo Martins <ricardo@scarybox.net>"]
 description = "A µTP (Micro/uTorrent Transport Library) library implemented in Rust"
-<<<<<<< HEAD
-homepage = "https://github.com/meqif/rust-utp"
-keywords = ["utp", "networking", "protocol", "transport"]
-license = "MIT/Apache-2.0"
-name = "utp"
-readme = "README.md"
-repository = "https://github.com/meqif/rust-utp"
-version = "0.2.3"
-
-[[bin]]
-bench = false
-name = "utpcat"
-path = "examples/utpcat/main.rs"
-test = false
-
-[dependencies]
-log = "~0.3"
-num = "~0.1.29"
-rand = "~0.3"
-time = "~0.1.34"
-
-[lib]
-bench = false
-=======
 documentation = "http://meqif.github.io/rust-utp"
 homepage = "https://github.com/maidsafe/rust-utp"
 keywords = ["utp", "networking", "protocol", "transport"]
@@ -45,5 +21,4 @@
 quickcheck = "~0.2.24"
 
 [lib]
->>>>>>> ffa531c0
 name = "utp"